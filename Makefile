PG_DSN=postgresql+asyncpg://postgres:pass@localhost:5433/gym_test


up:
	docker compose up -d

down:
	docker compose down

logs:
	docker compose logs -f api

bash:
	docker compose exec api bash

db-bash:
	docker compose exec db sh

migrate:
	docker compose exec api alembic upgrade head

rev:
	docker compose exec api alembic revision --autogenerate -m "$(m)"

freshness:
        docker compose exec api python -m scripts.update_freshness

test:
        @TEST_DATABASE_URL=$(PG_DSN) pytest -q

seed-equip:
        python -m scripts.seed --equip-only

# --- Dev tooling ---
pre-commit-install:
	pre-commit install

pre-commit-run:
	pre-commit run --all-files

.PHONY: ingest-fetch ingest-parse ingest-normalize ingest-approve \
        ingest-fetch-site-a ingest-parse-site-a ingest-normalize-site-a \
        ingest-fetch-http-site-a-koto ingest-fetch-http-site-a-funabashi \
        ingest-parse-site-a-funabashi ingest-normalize-site-a-funabashi
ingest-fetch:
        python -m scripts.ingest fetch --source dummy --limit 10
ingest-parse:
        python -m scripts.ingest parse --source dummy --limit 10
ingest-normalize:
        python -m scripts.ingest normalize --source dummy --limit 10
ingest-approve:
        python -m scripts.ingest approve --candidate-id 1 --dry-run

ingest-fetch-site-a:
        python -m scripts.ingest fetch --source site_a --limit 10
ingest-fetch-http-site-a-koto:
        python -m scripts.ingest fetch-http \
                --source site_a \
                --pref tokyo \
                --city koto \
                --limit 10 \
                --min-delay 2 \
                --max-delay 4
ingest-fetch-http-site-a-funabashi:
        python -m scripts.ingest fetch-http \
                --source site_a \
                --pref chiba \
                --city funabashi \
                --limit 10 \
                --min-delay 2 \
                --max-delay 4
ingest-parse-site-a:
        python -m scripts.ingest parse --source site_a --limit 10
ingest-parse-site-a-funabashi:
        python -m scripts.ingest parse --source site_a --limit 10
ingest-normalize-site-a:
        python -m scripts.ingest normalize --source site_a --limit 10
<<<<<<< HEAD
=======
ingest-normalize-site-a-funabashi:
        python -m scripts.ingest normalize --source site_a --limit 10
>>>>>>> 7a172ede

curl-admin-candidates:
        @echo "# 一覧"
        @curl -s "http://localhost:8000/admin/candidates?status=new&limit=5" | jq
        @echo "# 承認ドライラン"
        @curl -s -X POST \
                "http://localhost:8000/admin/candidates/1/approve" \
                -H "Content-Type: application/json" \
                -d '{"dry_run":true}' | jq<|MERGE_RESOLUTION|>--- conflicted
+++ resolved
@@ -75,11 +75,8 @@
         python -m scripts.ingest parse --source site_a --limit 10
 ingest-normalize-site-a:
         python -m scripts.ingest normalize --source site_a --limit 10
-<<<<<<< HEAD
-=======
 ingest-normalize-site-a-funabashi:
         python -m scripts.ingest normalize --source site_a --limit 10
->>>>>>> 7a172ede
 
 curl-admin-candidates:
         @echo "# 一覧"
