# scripts/seed.py
"""
完全ダミーの初期データ(seed)を投入します。
何度実行しても重複しにくいよう、slug/名称でget-or-createします。
"""

import argparse
import asyncio
import logging
import os
import random
import sys
from dataclasses import dataclass
<<<<<<< HEAD
from datetime import datetime, timedelta
=======
from datetime import datetime, timedelta, timezone
>>>>>>> 20dde41b
from typing import TypedDict

from sqlalchemy import select
from sqlalchemy.ext.asyncio import AsyncSession

# パス調整（repo 直下から実行する前提）
sys.path.append(os.path.abspath("."))

from app.db import SessionLocal
from app.models import Equipment, Gym, GymEquipment, Source
from app.models.gym_equipment import Availability, VerificationStatus
from app.models.source import SourceType

logging.basicConfig(level=logging.INFO)
logger = logging.getLogger(__name__)


def _is_truthy_env(value: str | None) -> bool:
    if value is None:
        return False
    return value.strip().lower() in {"1", "true", "yes", "on"}


TEST_MODE = _is_truthy_env(os.getenv("SEED_TEST_MODE"))
TEST_RANDOM_SEED = int(os.getenv("SEED_TEST_RANDOM_SEED", "20250101"))


class CityAnchor(TypedDict):
    pref: str
    city: str
    addr_template: str
    lat: float
    lng: float
    lat_jitter: float
    lng_jitter: float
    areas: list[str]
    block_range: tuple[int, int]
    banchi_range: tuple[int, int]
    gou_range: tuple[int, int]


CITY_ANCHORS: dict[str, list[CityAnchor]] = {
    "chiba-east": [
        {
            "pref": "chiba",
            "city": "funabashi",
            "addr_template": "千葉県船橋市{area}{block}-{banchi}-{gou}",
            "lat": 35.7000,
            "lng": 139.9850,
            "lat_jitter": 0.010,
            "lng_jitter": 0.012,
            "areas": ["本町", "東町", "宮本", "湊町", "市場"],
            "block_range": (1, 9),
            "banchi_range": (1, 9),
            "gou_range": (1, 9),
        },
        {
            "pref": "chiba",
            "city": "narashino",
            "addr_template": "千葉県習志野市{area}{block}-{banchi}-{gou}",
            "lat": 35.6900,
            "lng": 140.0200,
            "lat_jitter": 0.010,
            "lng_jitter": 0.012,
            "areas": ["津田沼", "谷津", "奏の杜", "藤崎", "茜浜"],
            "block_range": (1, 9),
            "banchi_range": (1, 9),
            "gou_range": (1, 9),
        },
        {
            "pref": "chiba",
            "city": "urayasu",
            "addr_template": "千葉県浦安市{area}{block}-{banchi}-{gou}",
            "lat": 35.6380,
            "lng": 139.9000,
            "lat_jitter": 0.009,
            "lng_jitter": 0.011,
            "areas": ["舞浜", "美浜", "入船", "今川", "北栄"],
            "block_range": (1, 9),
            "banchi_range": (1, 9),
            "gou_range": (1, 9),
        },
        {
            "pref": "chiba",
            "city": "chiba",
            "addr_template": "千葉県千葉市美浜区{area}{block}-{banchi}-{gou}",
            "lat": 35.6400,
            "lng": 140.0500,
            "lat_jitter": 0.010,
            "lng_jitter": 0.012,
            "areas": ["打瀬", "中瀬", "ひび野", "磯辺", "幕張西"],
            "block_range": (1, 9),
            "banchi_range": (1, 9),
            "gou_range": (1, 9),
        },
    ],
    "tokyo-east": [
        {
            "pref": "tokyo",
            "city": "koto",
            "addr_template": "東京都江東区{area}{block}-{banchi}-{gou}",
            "lat": 35.6700,
            "lng": 139.8200,
            "lat_jitter": 0.010,
            "lng_jitter": 0.012,
            "areas": ["豊洲", "有明", "亀戸", "東陽", "森下"],
            "block_range": (1, 9),
            "banchi_range": (1, 9),
            "gou_range": (1, 9),
        },
        {
            "pref": "tokyo",
            "city": "sumida",
            "addr_template": "東京都墨田区{area}{block}-{banchi}-{gou}",
            "lat": 35.7100,
            "lng": 139.8100,
            "lat_jitter": 0.009,
            "lng_jitter": 0.011,
            "areas": ["錦糸", "押上", "太平", "横川", "立花"],
            "block_range": (1, 9),
            "banchi_range": (1, 9),
            "gou_range": (1, 9),
        },
        {
            "pref": "tokyo",
            "city": "taito",
            "addr_template": "東京都台東区{area}{block}-{banchi}-{gou}",
            "lat": 35.7100,
            "lng": 139.7900,
            "lat_jitter": 0.009,
            "lng_jitter": 0.011,
            "areas": ["浅草", "上野", "雷門", "蔵前", "寿"],
            "block_range": (1, 9),
            "banchi_range": (1, 9),
            "gou_range": (1, 9),
        },
    ],
}


@dataclass(slots=True)
class BulkContext:
    source: Source
    slug_to_eq: dict[str, Equipment]
    equipment_categories: dict[str, str]
    overwrite_geo: bool


BULK_CONTEXT: BulkContext | None = None


<<<<<<< HEAD
def resolve_seed_payload(
    test_mode: bool,
) -> tuple[
=======
def resolve_seed_payload(test_mode: bool) -> tuple[
>>>>>>> 20dde41b
    list[tuple[str, str, str]],
    list[tuple[str, str, str, str, str, str | None, float, float]],
    list[tuple[str, str, Availability, int | None, int | None]],
    dict[str, dict[str, int | None]],
]:
    if test_mode:
        return (
            TEST_EQUIPMENT_SEED,
            TEST_GYM_SEED,
            TEST_GYM_EQUIPMENT_SEED,
            TEST_GYM_METADATA,
        )
    return (
        DEFAULT_EQUIPMENT_SEED,
        DEFAULT_GYM_SEED,
        DEFAULT_GYM_EQUIPMENT_SEED,
        {},
    )


DEFAULT_EQUIPMENT_SEED: list[tuple[str, str, str]] = [
    ("squat-rack", "スクワットラック", "free_weight"),
    ("bench-press", "ベンチプレス", "free_weight"),
    ("dumbbell", "ダンベル", "free_weight"),
    ("smith-machine", "スミスマシン", "free_weight"),
    ("power-rack", "パワーラック", "free_weight"),
    ("lat-pulldown", "ラットプルダウン", "machine"),
    ("chest-press", "チェストプレス", "machine"),
    ("leg-press", "レッグプレス", "machine"),
    ("leg-curl", "レッグカール", "machine"),
    ("leg-extension", "レッグエクステンション", "machine"),
    ("pec-deck", "ペックデック", "machine"),
    ("treadmill", "トレッドミル", "cardio"),
    ("bike", "エアロバイク", "cardio"),
    ("elliptical", "クロストレーナー", "cardio"),
    ("rowing", "ローイングマシン", "cardio"),
    ("stretch-area", "ストレッチエリア", "other"),
    ("cable-machine", "ケーブルマシン", "machine"),
    ("hack-squat", "ハックスクワット", "machine"),
    ("dip-bar", "ディップバー", "free_weight"),
    ("pullup-bar", "懸垂バー", "free_weight"),
]


DEFAULT_GYM_SEED: list[tuple[str, str, str, str, str, str | None, float, float]] = [
    (
        "dummy-funabashi-east",
        "ダミージム 船橋イースト",
        "chiba",
        "funabashi",
        "千葉県船橋市東町1-1-1",
        None,
        35.7013,
        139.9846,
    ),
    (
        "dummy-funabashi-west",
        "ダミージム 船橋ウエスト",
        "chiba",
        "funabashi",
        "千葉県船橋市西町1-2-3",
        None,
        35.6990,
        139.9700,
    ),
    (
        "dummy-tsudanuma-center",
        "ダミージム 津田沼センター",
        "chiba",
        "narashino",
        "千葉県習志野市谷津1-2-3",
        None,
        35.6895,
        140.0203,
    ),
    (
        "dummy-hilton-bay",
        "ダミーホテルジム ベイ",
        "chiba",
        "urayasu",
        "千葉県浦安市舞浜1-1-1",
        None,
        35.6329,
        139.8830,
    ),
    (
        "dummy-makuhari-coast",
        "ダミージム 幕張コースト",
        "chiba",
        "chiba",
        "千葉県千葉市美浜区中瀬1-1-1",
        None,
        35.6486,
        140.0415,
    ),
]


<<<<<<< HEAD
DEFAULT_GYM_EQUIPMENT_SEED: list[tuple[str, str, Availability, int | None, int | None]] = [
=======
DEFAULT_GYM_EQUIPMENT_SEED: list[
    tuple[str, str, Availability, int | None, int | None]
] = [
>>>>>>> 20dde41b
    ("dummy-funabashi-east", "squat-rack", Availability.present, 2, None),
    ("dummy-funabashi-east", "bench-press", Availability.present, 3, None),
    ("dummy-funabashi-east", "dumbbell", Availability.present, None, 40),
    ("dummy-funabashi-east", "treadmill", Availability.present, 6, None),
    ("dummy-funabashi-east", "bike", Availability.unknown, None, None),
    ("dummy-funabashi-west", "squat-rack", Availability.absent, None, None),
    ("dummy-funabashi-west", "smith-machine", Availability.present, 1, None),
    ("dummy-funabashi-west", "treadmill", Availability.present, 4, None),
    ("dummy-funabashi-west", "dumbbell", Availability.present, None, 30),
    ("dummy-tsudanuma-center", "power-rack", Availability.present, 1, None),
    ("dummy-tsudanuma-center", "bench-press", Availability.present, 2, None),
    ("dummy-tsudanuma-center", "elliptical", Availability.present, 2, None),
    ("dummy-hilton-bay", "dumbbell", Availability.present, None, 20),
    ("dummy-hilton-bay", "treadmill", Availability.present, 3, None),
    ("dummy-hilton-bay", "squat-rack", Availability.absent, None, None),
    ("dummy-makuhari-coast", "lat-pulldown", Availability.present, 1, None),
    ("dummy-makuhari-coast", "leg-press", Availability.present, 1, None),
    ("dummy-makuhari-coast", "rowing", Availability.unknown, None, None),
]


TEST_EQUIPMENT_SEED: list[tuple[str, str, str]] = [
    ("squat-rack", "スクワットラック", "free_weight"),
    ("bench-press", "ベンチプレス", "free_weight"),
    ("dumbbell", "ダンベル", "free_weight"),
    ("treadmill", "トレッドミル", "cardio"),
    ("bike", "エアロバイク", "cardio"),
    ("rowing", "ローイングマシン", "cardio"),
    ("lat-pulldown", "ラットプルダウン", "machine"),
]


TEST_GYM_SEED: list[tuple[str, str, str, str, str, str | None, float, float]] = [
    (
        "funabashi-station-gym",
        "テストジム 船橋ステーション",
        "chiba",
        "funabashi",
        "千葉県船橋市本町1-1-1",
        None,
        35.7000,
        139.9850,
    ),
    (
        "funabashi-bay-gym",
        "テストジム 船橋ベイ",
        "chiba",
        "funabashi",
        "千葉県船橋市湊町2-2-2",
        None,
        35.7055,
        139.9850,
    ),
    (
        "narashino-center-gym",
        "テストジム 習志野センター",
        "chiba",
        "narashino",
        "千葉県習志野市谷津3-3-3",
        None,
        35.6900,
        140.0200,
    ),
    (
        "urayasu-resort-gym",
        "テストジム 浦安リゾート",
        "chiba",
        "urayasu",
        "千葉県浦安市舞浜4-4-4",
        None,
        35.6380,
        139.9000,
    ),
    (
        "koto-riverside-gym",
        "テストジム 江東リバー",
        "tokyo",
        "koto",
        "東京都江東区豊洲5-5-5",
        None,
        35.6700,
        139.8200,
    ),
    (
        "sumida-tower-gym",
        "テストジム 墨田タワー",
        "tokyo",
        "sumida",
        "東京都墨田区押上6-6-6",
        None,
        35.7100,
        139.8100,
    ),
]


<<<<<<< HEAD
TEST_GYM_EQUIPMENT_SEED: list[tuple[str, str, Availability, int | None, int | None]] = [
=======
TEST_GYM_EQUIPMENT_SEED: list[
    tuple[str, str, Availability, int | None, int | None]
] = [
>>>>>>> 20dde41b
    ("funabashi-station-gym", "squat-rack", Availability.present, 2, None),
    ("funabashi-station-gym", "bench-press", Availability.present, 2, None),
    ("funabashi-station-gym", "dumbbell", Availability.present, None, 50),
    ("funabashi-station-gym", "treadmill", Availability.present, 4, None),
    ("funabashi-station-gym", "bike", Availability.unknown, None, None),
    ("funabashi-bay-gym", "dumbbell", Availability.present, None, 32),
    ("funabashi-bay-gym", "bike", Availability.present, 3, None),
    ("funabashi-bay-gym", "rowing", Availability.present, 1, None),
    ("funabashi-bay-gym", "squat-rack", Availability.absent, None, None),
    ("narashino-center-gym", "bench-press", Availability.present, 1, None),
    ("narashino-center-gym", "lat-pulldown", Availability.present, 1, None),
    ("narashino-center-gym", "treadmill", Availability.unknown, None, None),
    ("urayasu-resort-gym", "treadmill", Availability.present, 5, None),
    ("urayasu-resort-gym", "bike", Availability.absent, None, None),
    ("koto-riverside-gym", "rowing", Availability.present, 2, None),
    ("koto-riverside-gym", "dumbbell", Availability.absent, None, None),
    ("sumida-tower-gym", "squat-rack", Availability.present, 1, None),
    ("sumida-tower-gym", "lat-pulldown", Availability.present, 1, None),
    ("sumida-tower-gym", "bike", Availability.present, 2, None),
]


TEST_GYM_METADATA: dict[str, dict[str, int | None]] = {
    "funabashi-station-gym": {"last_verified_days": 5, "created_days": 15},
    "funabashi-bay-gym": {"last_verified_days": 30, "created_days": 25},
    "narashino-center-gym": {"last_verified_days": 45, "created_days": 20},
    "urayasu-resort-gym": {"last_verified_days": 120, "created_days": 10},
    "koto-riverside-gym": {"last_verified_days": 200, "created_days": 5},
    "sumida-tower-gym": {"last_verified_days": None, "created_days": 2},
}


# ---------- get-or-create helpers (ALL ASYNC) ----------


async def get_or_create_equipment(
    sess: AsyncSession, slug: str, name: str, category: str, desc: str | None = None
) -> Equipment:
    result = await sess.execute(select(Equipment).where(Equipment.slug == slug))
    eq = result.scalar_one_or_none()
    if eq:
        return eq
    eq = Equipment(slug=slug, name=name, category=category, description=desc)
    sess.add(eq)
    await sess.flush()
    return eq


async def get_or_create_gym(
    sess: AsyncSession,
    slug: str,
    name: str,
    pref: str,
    city: str,
    address: str,
    official_url: str | None = None,
    *,
    latitude: float | None = None,
    longitude: float | None = None,
    overwrite_geo: bool = False,
) -> Gym:
    result = await sess.execute(select(Gym).where(Gym.slug == slug))
    g = result.scalar_one_or_none()
    if g:
        # 既存があり、緯度経度が未設定なら補完。上書きしたい場合は overwrite_geo=True で更新。
        if latitude is not None and (getattr(g, "latitude", None) is None or overwrite_geo):
            g.latitude = float(latitude)
        if longitude is not None and (getattr(g, "longitude", None) is None or overwrite_geo):
            g.longitude = float(longitude)
        return g
    g = Gym(
        slug=slug,
        name=name,
        pref=pref,
        city=city,
        address=address,
        official_url=official_url,
        latitude=latitude,
        longitude=longitude,
    )
    sess.add(g)
    await sess.flush()
    return g


async def link_gym_equipment(
    sess: AsyncSession,
    gym: Gym,
    eq: Equipment,
    availability: Availability,
    count: int | None = None,
    max_weight_kg: int | None = None,
    verification_status: VerificationStatus = VerificationStatus.unverified,
    source: Source | None = None,
    last_verified_at: datetime | None = None,
    notes: str | None = None,
) -> GymEquipment:
    resolved_status = verification_status
<<<<<<< HEAD
    if (
        availability == Availability.present
        and verification_status == VerificationStatus.unverified
    ):
        resolved_status = VerificationStatus.user_verified
    elif (
        availability == Availability.absent and verification_status != VerificationStatus.unverified
    ):
=======
    if availability == Availability.present and verification_status == VerificationStatus.unverified:
        resolved_status = VerificationStatus.user_verified
    elif availability == Availability.absent and verification_status != VerificationStatus.unverified:
>>>>>>> 20dde41b
        resolved_status = VerificationStatus.unverified

    result = await sess.execute(
        select(GymEquipment).where(
            (GymEquipment.gym_id == gym.id) & (GymEquipment.equipment_id == eq.id)
        )
    )
    ge = result.scalar_one_or_none()
    if ge:
        # 既存は軽く更新（初回seedなら基本通らない）
        ge.availability = availability
        ge.count = count
        ge.max_weight_kg = max_weight_kg
        ge.verification_status = resolved_status
        ge.source_id = source.id if source else None
        ge.last_verified_at = last_verified_at
        ge.notes = notes
        return ge

    ge = GymEquipment(
        gym_id=gym.id,
        equipment_id=eq.id,
        availability=availability,
        count=count,
        max_weight_kg=max_weight_kg,
        verification_status=resolved_status,
        source_id=source.id if source else None,
        last_verified_at=last_verified_at,
        notes=notes,
    )
    sess.add(ge)
    await sess.flush()
    return ge


async def get_or_create_source(
    sess: AsyncSession,
    stype: SourceType,
    title: str | None = None,
    url: str | None = None,
    captured_at: datetime | None = None,
) -> Source:
    # ダミーなので厳密一意までは見ないが、同一title/urlなら再利用
    q = select(Source).where(Source.source_type == stype)
    if title:
        q = q.where(Source.title == title)
    if url:
        q = q.where(Source.url == url)
    result = await sess.execute(q)
    src = result.scalar_one_or_none()
    if src:
        return src
    src = Source(source_type=stype, title=title, url=url, captured_at=captured_at)
    sess.add(src)
    await sess.flush()
    return src


async def bulk_seed_gyms(
    sess: AsyncSession,
    n_gyms: int,
    equip_per_gym: int,
    region: str,
    rng: random.Random,
) -> int:
    if n_gyms <= 0:
        logger.info("Bulk gym count is non-positive; skipping bulk seed.")
        return 0

    if equip_per_gym <= 0:
        raise ValueError("equip_per_gym must be positive.")

    anchors = CITY_ANCHORS.get(region)
    if not anchors:
        raise ValueError(f"Unknown bulk region: {region}")

    ctx = BULK_CONTEXT
    if ctx is None:
        raise RuntimeError("Bulk context is not configured.")

    equipment_slugs = list(ctx.slug_to_eq.keys())
    if equip_per_gym > len(equipment_slugs):
        raise ValueError("equip_per_gym exceeds available equipment seed entries.")

    slugs = [f"bulk-gym-{i + 1:04d}" for i in range(n_gyms)]
    existing_slugs: set[str] = set()
    if slugs:
        result = await sess.execute(select(Gym.slug).where(Gym.slug.in_(slugs)))
        existing_slugs = set(result.scalars().all())

    preview: list[tuple[str, str, float, float]] = []
    now = datetime.utcnow()
    availability_choices = [Availability.present, Availability.absent, Availability.unknown]
    availability_weights = [8, 1, 1]

    for idx, slug in enumerate(slugs, start=1):
        anchor = rng.choice(anchors)
        area = rng.choice(anchor["areas"])
        block = rng.randint(*anchor["block_range"])
        banchi = rng.randint(*anchor["banchi_range"])
        gou = rng.randint(*anchor["gou_range"])
        address = anchor["addr_template"].format(area=area, block=block, banchi=banchi, gou=gou)
        latitude = round(
            anchor["lat"] + rng.uniform(-anchor["lat_jitter"], anchor["lat_jitter"]),
            6,
        )
        longitude = round(
            anchor["lng"] + rng.uniform(-anchor["lng_jitter"], anchor["lng_jitter"]),
            6,
        )
        gym_name = f"ダミージム {area}{block}丁目"
        gym = await get_or_create_gym(
            sess,
            slug=slug,
            name=gym_name,
            pref=anchor["pref"],
            city=anchor["city"],
            address=address,
            official_url=None,
            latitude=latitude,
            longitude=longitude,
            overwrite_geo=ctx.overwrite_geo,
        )
        if len(preview) < 3:
            preview.append((gym_name, address, latitude, longitude))

        selected_equipment = rng.sample(equipment_slugs, equip_per_gym)
        for eq_slug in selected_equipment:
            eq = ctx.slug_to_eq[eq_slug]
            availability = rng.choices(availability_choices, weights=availability_weights, k=1)[0]
            count: int | None = None
            max_weight: int | None = None
            if availability == Availability.present:
                count = rng.randint(1, 5)
                category = ctx.equipment_categories.get(eq_slug, "other")
                if category == "free_weight":
                    max_weight = rng.randint(30, 80)
                elif category == "machine":
                    max_weight = rng.randint(35, 90)
                elif category == "cardio":
                    max_weight = rng.randint(20, 40)
                else:
                    max_weight = rng.randint(20, 50)
            await link_gym_equipment(
                sess,
                gym,
                eq,
                availability=availability,
                count=count,
                max_weight_kg=max_weight,
                verification_status=VerificationStatus.user_verified
                if availability == Availability.present
                else VerificationStatus.unverified,
                source=ctx.source,
                last_verified_at=now,
            )

    for name, address, lat, lng in preview:
        logger.info("Bulk sample: %s | %s (lat=%s, lng=%s)", name, address, lat, lng)

    inserted_count = len(slugs) - len(existing_slugs)
    return inserted_count


def parse_args(argv: list[str] | None = None) -> argparse.Namespace:
    parser = argparse.ArgumentParser(description="Seed dummy data for gyms and equipment.")
    parser.add_argument(
        "--bulk-gyms",
        type=int,
        default=None,
        metavar="N",
        help="Generate N bulk gyms in addition to the minimal seed.",
    )
    parser.add_argument(
        "--equip-per-gym",
        type=int,
        default=5,
        metavar="M",
        help="Assign M equipment entries to each bulk gym (default: 5).",
    )
    parser.add_argument(
        "--bulk-region",
        choices=sorted(CITY_ANCHORS.keys()),
        default="chiba-east",
        metavar="R",
        help="Bulk generation region (default: chiba-east).",
    )
    parser.add_argument(
        "--seed",
        type=int,
        default=None,
        metavar="INT",
        help="Random seed used for deterministic bulk data generation.",
    )
    parser.add_argument(
        "--overwrite-geo",
        action="store_true",
        help="Overwrite existing latitude/longitude during seeding.",
    )
    return parser.parse_args(argv)


async def async_main(args: argparse.Namespace) -> int:
    overwrite_geo_env = _is_truthy_env(os.getenv("SEED_OVERWRITE_GEO"))
    overwrite_geo = args.overwrite_geo or overwrite_geo_env

    test_mode = TEST_MODE
    if test_mode:
        seed_value = args.seed if args.seed is not None else TEST_RANDOM_SEED
        rng = random.Random(seed_value)
        logger.info(
            "SEED_TEST_MODE=1 detected; generating deterministic test dataset (seed=%s).",
            seed_value,
        )
    else:
        rng = random.Random(args.seed) if args.seed is not None else random.Random()

<<<<<<< HEAD
    equipment_seed, gym_seed, gym_equipment_seed, gym_metadata = resolve_seed_payload(test_mode)

    utc_now = datetime.utcnow()
    utc_now_tz = datetime.now(datetime.UTC)
=======
    equipment_seed, gym_seed, gym_equipment_seed, gym_metadata = resolve_seed_payload(
        test_mode
    )

    utc_now = datetime.utcnow()
    utc_now_tz = datetime.now(timezone.utc)
>>>>>>> 20dde41b

    async with SessionLocal() as sess:
        src = await get_or_create_source(
            sess,
            stype=SourceType.user_submission,
            title="ダミー投稿（seed）",
            url=None,
            captured_at=utc_now_tz,
        )

        slug_to_eq: dict[str, Equipment] = {}
        for slug, name, cat in equipment_seed:
            eq = await get_or_create_equipment(sess, slug=slug, name=name, category=cat)
            slug_to_eq[slug] = eq

        slug_to_gym: dict[str, Gym] = {}
        for slug, name, pref, city, addr, url, lat, lng in gym_seed:
            g = await get_or_create_gym(
                sess,
                slug=slug,
                name=name,
                pref=pref,
                city=city,
                address=addr,
                official_url=url,
                latitude=lat,
                longitude=lng,
                overwrite_geo=overwrite_geo,
            )
            meta = gym_metadata.get(slug)
            if meta:
                last_days = meta.get("last_verified_days")
                if last_days is None:
                    g.last_verified_at_cached = None
                else:
                    g.last_verified_at_cached = utc_now - timedelta(days=int(last_days))
                created_days = meta.get("created_days")
                if created_days is not None:
                    created_at = utc_now_tz - timedelta(days=int(created_days))
                    g.created_at = created_at
                    g.updated_at = created_at
            slug_to_gym[slug] = g

        await sess.commit()  # ここでIDが確定

        for gym_slug, eq_slug, avail, count, max_w in gym_equipment_seed:
            g = slug_to_gym[gym_slug]
            e = slug_to_eq[eq_slug]
            await link_gym_equipment(
                sess,
                g,
                e,
                availability=avail,
                count=count,
                max_weight_kg=max_w,
                verification_status=VerificationStatus.user_verified
                if avail == Availability.present
                else VerificationStatus.unverified,
                source=src,
                last_verified_at=utc_now_tz,
            )

        await sess.commit()

        bulk_inserted = 0
        if args.bulk_gyms is not None and not test_mode:
            global BULK_CONTEXT
            BULK_CONTEXT = BulkContext(
                source=src,
                slug_to_eq=slug_to_eq,
                equipment_categories={slug: cat for slug, _, cat in equipment_seed},
                overwrite_geo=overwrite_geo,
            )
            try:
                bulk_inserted = await bulk_seed_gyms(
                    sess,
                    args.bulk_gyms,
                    args.equip_per_gym,
                    args.bulk_region,
                    rng,
                )
            finally:
                BULK_CONTEXT = None
            await sess.commit()

    print("✅ Seed completed.")
    if test_mode and args.bulk_gyms:
        print("Bulk generation is disabled in SEED_TEST_MODE; ignoring --bulk-gyms request.")
    elif args.bulk_gyms is not None:
        print(
            "Bulk gyms inserted: "
            f"{bulk_inserted} (equip per gym: {args.equip_per_gym}, region: {args.bulk_region})"
        )
    return 0


def main(argv: list[str] | None = None) -> int:
    args = parse_args(argv)

    bulk_requested = args.bulk_gyms is not None
    app_env = os.getenv("APP_ENV", "").lower()
    if bulk_requested and app_env == "prod":
        logger.error("Bulk seeding is disabled when APP_ENV=prod.")
        return 1

    if args.bulk_gyms is not None and args.bulk_gyms < 0:
        logger.error("--bulk-gyms must be a non-negative integer.")
        return 1

    if args.equip_per_gym <= 0:
        logger.error("--equip-per-gym must be a positive integer.")
        return 1

    try:
        return asyncio.run(async_main(args))
    except Exception:  # noqa: BLE001
        logger.exception("Seed failed due to an unexpected error.")
        return 1


if __name__ == "__main__":
    raise SystemExit(main())<|MERGE_RESOLUTION|>--- conflicted
+++ resolved
@@ -11,11 +11,7 @@
 import random
 import sys
 from dataclasses import dataclass
-<<<<<<< HEAD
 from datetime import datetime, timedelta
-=======
-from datetime import datetime, timedelta, timezone
->>>>>>> 20dde41b
 from typing import TypedDict
 
 from sqlalchemy import select
@@ -31,6 +27,16 @@
 
 logging.basicConfig(level=logging.INFO)
 logger = logging.getLogger(__name__)
+
+
+def _is_truthy_env(value: str | None) -> bool:
+    if value is None:
+        return False
+    return value.strip().lower() in {"1", "true", "yes", "on"}
+
+
+TEST_MODE = _is_truthy_env(os.getenv("SEED_TEST_MODE"))
+TEST_RANDOM_SEED = int(os.getenv("SEED_TEST_RANDOM_SEED", "20250101"))
 
 
 def _is_truthy_env(value: str | None) -> bool:
@@ -167,13 +173,9 @@
 BULK_CONTEXT: BulkContext | None = None
 
 
-<<<<<<< HEAD
 def resolve_seed_payload(
     test_mode: bool,
 ) -> tuple[
-=======
-def resolve_seed_payload(test_mode: bool) -> tuple[
->>>>>>> 20dde41b
     list[tuple[str, str, str]],
     list[tuple[str, str, str, str, str, str | None, float, float]],
     list[tuple[str, str, Availability, int | None, int | None]],
@@ -272,13 +274,7 @@
 ]
 
 
-<<<<<<< HEAD
 DEFAULT_GYM_EQUIPMENT_SEED: list[tuple[str, str, Availability, int | None, int | None]] = [
-=======
-DEFAULT_GYM_EQUIPMENT_SEED: list[
-    tuple[str, str, Availability, int | None, int | None]
-] = [
->>>>>>> 20dde41b
     ("dummy-funabashi-east", "squat-rack", Availability.present, 2, None),
     ("dummy-funabashi-east", "bench-press", Availability.present, 3, None),
     ("dummy-funabashi-east", "dumbbell", Availability.present, None, 40),
@@ -375,13 +371,7 @@
 ]
 
 
-<<<<<<< HEAD
 TEST_GYM_EQUIPMENT_SEED: list[tuple[str, str, Availability, int | None, int | None]] = [
-=======
-TEST_GYM_EQUIPMENT_SEED: list[
-    tuple[str, str, Availability, int | None, int | None]
-] = [
->>>>>>> 20dde41b
     ("funabashi-station-gym", "squat-rack", Availability.present, 2, None),
     ("funabashi-station-gym", "bench-press", Availability.present, 2, None),
     ("funabashi-station-gym", "dumbbell", Availability.present, None, 50),
@@ -480,7 +470,6 @@
     notes: str | None = None,
 ) -> GymEquipment:
     resolved_status = verification_status
-<<<<<<< HEAD
     if (
         availability == Availability.present
         and verification_status == VerificationStatus.unverified
@@ -489,11 +478,6 @@
     elif (
         availability == Availability.absent and verification_status != VerificationStatus.unverified
     ):
-=======
-    if availability == Availability.present and verification_status == VerificationStatus.unverified:
-        resolved_status = VerificationStatus.user_verified
-    elif availability == Availability.absent and verification_status != VerificationStatus.unverified:
->>>>>>> 20dde41b
         resolved_status = VerificationStatus.unverified
 
     result = await sess.execute(
@@ -507,6 +491,7 @@
         ge.availability = availability
         ge.count = count
         ge.max_weight_kg = max_weight_kg
+        ge.verification_status = resolved_status
         ge.verification_status = resolved_status
         ge.source_id = source.id if source else None
         ge.last_verified_at = last_verified_at
@@ -698,6 +683,7 @@
 
 async def async_main(args: argparse.Namespace) -> int:
     overwrite_geo_env = _is_truthy_env(os.getenv("SEED_OVERWRITE_GEO"))
+    overwrite_geo_env = _is_truthy_env(os.getenv("SEED_OVERWRITE_GEO"))
     overwrite_geo = args.overwrite_geo or overwrite_geo_env
 
     test_mode = TEST_MODE
@@ -710,20 +696,21 @@
         )
     else:
         rng = random.Random(args.seed) if args.seed is not None else random.Random()
-
-<<<<<<< HEAD
+    test_mode = TEST_MODE
+    if test_mode:
+        seed_value = args.seed if args.seed is not None else TEST_RANDOM_SEED
+        rng = random.Random(seed_value)
+        logger.info(
+            "SEED_TEST_MODE=1 detected; generating deterministic test dataset (seed=%s).",
+            seed_value,
+        )
+    else:
+        rng = random.Random(args.seed) if args.seed is not None else random.Random()
+
     equipment_seed, gym_seed, gym_equipment_seed, gym_metadata = resolve_seed_payload(test_mode)
 
     utc_now = datetime.utcnow()
     utc_now_tz = datetime.now(datetime.UTC)
-=======
-    equipment_seed, gym_seed, gym_equipment_seed, gym_metadata = resolve_seed_payload(
-        test_mode
-    )
-
-    utc_now = datetime.utcnow()
-    utc_now_tz = datetime.now(timezone.utc)
->>>>>>> 20dde41b
 
     async with SessionLocal() as sess:
         src = await get_or_create_source(
@@ -765,6 +752,18 @@
                     created_at = utc_now_tz - timedelta(days=int(created_days))
                     g.created_at = created_at
                     g.updated_at = created_at
+            meta = gym_metadata.get(slug)
+            if meta:
+                last_days = meta.get("last_verified_days")
+                if last_days is None:
+                    g.last_verified_at_cached = None
+                else:
+                    g.last_verified_at_cached = utc_now - timedelta(days=int(last_days))
+                created_days = meta.get("created_days")
+                if created_days is not None:
+                    created_at = utc_now_tz - timedelta(days=int(created_days))
+                    g.created_at = created_at
+                    g.updated_at = created_at
             slug_to_gym[slug] = g
 
         await sess.commit()  # ここでIDが確定
